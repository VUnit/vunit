--- conflicted
+++ resolved
@@ -215,13 +215,7 @@
             results = test_suite.run(output_path=output_path,
                                      read_output=read_output)
         except KeyboardInterrupt:
-<<<<<<< HEAD
             self._add_skipped_tests(test_suite, results, start_time, num_tests, output_file_name)
-=======
-            for name in test_suite.test_cases:
-                results[name] = SKIPPED
-            self._add_results(test_suite, results, start_time, num_tests, output_file_name)
->>>>>>> e41e3137
             raise KeyboardInterrupt
         except:  # pylint: disable=bare-except
             if self._dont_catch_exceptions:
