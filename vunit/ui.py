--- conflicted
+++ resolved
@@ -394,7 +394,6 @@
         self._project.add_library(library_name, abspath(path), vhdl_standard, is_external=True)
         return self.library(library_name)
 
-<<<<<<< HEAD
     def add_source_files_from_csv(self, project_csv_path, vhdl_standard=None):
         """
         Add a project configuration, mapping all the libraries and files
@@ -433,10 +432,7 @@
                     LOGGER.error("More than one library and one file in csv description")
         return files
 
-    def add_library(self, library_name, vhdl_standard=None):
-=======
     def add_library(self, library_name, vhdl_standard=None, allow_duplicate=False):
->>>>>>> dd05de13
         """
         Add a library managed by VUnit.
 
